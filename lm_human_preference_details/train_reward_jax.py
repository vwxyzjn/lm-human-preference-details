import functools
import os
import time
from dataclasses import asdict, dataclass, field
from types import SimpleNamespace
from typing import List, Optional

import flax
import flax.linen as nn
import jax
import jax.numpy as jnp
import numpy as np
import optax
import orbax
import tyro
from datasets import load_dataset
from einops import rearrange
from flax import jax_utils, traverse_util
from flax.core.frozen_dict import freeze
from flax.training import common_utils, orbax_utils
from flax.training.train_state import TrainState
from optax import ScaleByAdamState, update_moment, update_moment_per_elem_norm
from optax._src import base, combine, numerics, utils
from optax._src.alias import _scale_by_learning_rate
from rich.pretty import pprint
from torch.utils.data import DataLoader, IterableDataset
from torch.utils.tensorboard import SummaryWriter
from transformers import AutoTokenizer, FlaxAutoModelForCausalLM, GenerationConfig

from lm_human_preference_details.data import DATASET


@dataclass
class LabelHParams:
    type: str = None
    num_train: int = 4992
    num_labels: int = 4
    source: str = None


@dataclass
class TaskHParams:
    # Query params
    query_length: int = 64
    query_dataset: str = "books"
    query_prefix: str = ""
    query_suffix: str = ""
    start_text: Optional[str] = None
    end_text: Optional[str] = None

    # Response params
    response_length: int = 24

    # LM params
    temperature: float = 0.7


@dataclass
class Args:
    # common args
    exp_name: str = os.path.basename(__file__)[: -len(".py")]
    """the name of this experiment"""
    seed: int = 1
    """seed of the experiment"""
    track: bool = False
    """if toggled, this experiment will be tracked with Weights and Biases"""
    wandb_project_name: str = "cleanrl"
    """the wandb's project name"""
    wandb_entity: Optional[str] = None
    """the entity (team) of wandb's project"""
    cuda: bool = True
    """Whether to use cuda if available."""
    distributed: bool = False
    "whether to use `jax.distirbuted`"
    run_name: tyro.conf.Suppress[str] = None
    """TO BE FILLED: a unique name of this run"""

    base_model: str = "gpt2"
    """the name of the pretrained model to use"""
    label_dataset: str = "sentiment/offline_5k.json"
    """the name of the dataset to use for labels in `https://huggingface.co/datasets/vwxyzjn/lm-human-preferences`"""
    local_batch_size: int = 4
    """per rank batch size"""
    gradient_accumulation_steps: int = 1
    """gradient accumulation steps"""
    local_micro_batch_size: tyro.conf.Suppress[int] = None
    """per rank micro batch size"""
    lr: float = 0.00005
    """the learning rate"""
    eps: float = 1e-5
    """the epsilon for AdamW"""
    local_rollout_batch_size: int = 512
    """per rank rollout batch size"""
    rollout_batch_size: tyro.conf.Suppress[int] = None
    """rollout batch size"""
    world_size: tyro.conf.Suppress[int] = None
    """the number of processes to use"""
    batch_size: tyro.conf.Suppress[int] = None
    """the batch size across all ranks"""
    local_normalize_samples: int = 256
    """Samples used to estimate reward mean and std"""
    normalize_samples: tyro.conf.Suppress[int] = None
    """Samples used to estimate reward mean and std across all ranks"""
    debug_normalize: int = 0
    """Samples used to check that normalization worked"""
    normalize_before: bool = True
    """Whether, before training, to normalize the rewards on the policy to the scales on the training buffer. (For comparisons, just use mean 0, var 1.)"""
    normalize_after: bool = True
    """Whether, after training, to normalize the rewards on the ref policy to mean 0, var 1 (so the KL coefficient always has the same meaning)."""
    print_sample_output_freq: int = 10
    """How often to print sample output"""
    save_path: str = "models/"
    """Where to save the model"""
    use_tensorflow_adam: bool = True
    """Whether to use tensorflow-style Adam optimizer instead of PyTorch's"""

    # distributed settings
    local_rank: int = 0
    """the rank of this process"""
    learner_device_ids: List[int] = field(default_factory=lambda: [0])
    "the device ids that script will use"
    learner_devices: tyro.conf.Suppress[int] = None  # real type is `List[str]`
    """the devices that script will use"""
    global_learner_decices: tyro.conf.Suppress[int] = None  # real type is `List[str]`
    """the total devices (across all nodes and machines) that script will use"""
    task: TaskHParams = field(default_factory=TaskHParams)
    labels: LabelHParams = field(default_factory=LabelHParams)


OPENAI_PAD_TOKEN_ID = 50259


def scale_by_adam_tf_style(
    b1: float = 0.9,
    b2: float = 0.999,
    eps: float = 1e-8,
    eps_root: float = 0.0,
    mu_dtype=None,
) -> base.GradientTransformation:
    """Rescale updates according to the Adam algorithm.
    References:
            [Kingma et al, 2014](https://arxiv.org/abs/1412.6980)
    Args:
            b1: Decay rate for the exponentially weighted average of grads.
            b2: Decay rate for the exponentially weighted average of squared grads.
            eps: Term added to the denominator to improve numerical stability.
            eps_root: Term added to the denominator inside the square-root to improve
                    numerical stability when backpropagating gradients through the rescaling.
            mu_dtype: Optional `dtype` to be used for the first order accumulator; if
                    `None` then the `dtype` is inferred from `params` and `updates`.
    Returns:
            A `GradientTransformation` object.
    """

    mu_dtype = utils.canonicalize_dtype(mu_dtype)

    def init_fn(params):
        mu = jax.tree_util.tree_map(lambda t: jnp.zeros_like(t, dtype=mu_dtype), params)  # First moment
        nu = jax.tree_util.tree_map(jnp.zeros_like, params)  # Second moment
        return ScaleByAdamState(count=jnp.zeros([], jnp.int32), mu=mu, nu=nu)

    def update_fn(updates, state, params=None):
        del params
        mu = update_moment(updates, state.mu, b1, 1)
        nu = update_moment_per_elem_norm(updates, state.nu, b2, 2)
        count_inc = numerics.safe_int32_increment(state.count)

        ### `optax` default adam implementation
        # mu_hat = bias_correction(mu, b1, count_inc)
        # nu_hat = bias_correction(nu, b2, count_inc)
        # updates = jax.tree_util.tree_map(
        #     lambda m, v: m / (jnp.sqrt(v + eps_root) + eps), mu_hat, nu_hat)
        ### Tensorflow adam implementation
        updates = jax.tree_util.tree_map(
            lambda m, v: (jnp.sqrt(1 - b2**count_inc) / (1 - b1**count_inc)) * m / (jnp.sqrt(v + eps_root) + eps),
            mu,
            nu,
        )  #
        mu = utils.cast_tree(mu, mu_dtype)
        return updates, ScaleByAdamState(count=count_inc, mu=mu, nu=nu)

    return base.GradientTransformation(init_fn, update_fn)


def adam_tf_style(
    learning_rate,
    b1: float = 0.9,
    b2: float = 0.999,
    eps: float = 1e-8,
    eps_root: float = 0.0,
    mu_dtype=None,
):
    return combine.chain(
        scale_by_adam_tf_style(b1=b1, b2=b2, eps=eps, eps_root=eps_root, mu_dtype=mu_dtype),
        _scale_by_learning_rate(learning_rate),
    )


@flax.struct.dataclass
class RewardModelParams:
    """Parameters for the reward model."""

    lm_backbone_params: flax.core.FrozenDict
    head_params: flax.core.FrozenDict


class RewardHead(nn.Module):
    head_input_size: int

    @nn.compact
    def __call__(self, x):
        assert x.shape[-1] == self.head_input_size
        x = nn.Dense(
            1,
            kernel_init=nn.initializers.normal(stddev=1 / np.sqrt(self.head_input_size + 1)),
            bias_init=nn.initializers.zeros_init(),
        )(x)
        reward_gain = self.param("reward_gain", nn.initializers.ones_init(), ())
        reward_bias = self.param("reward_bias", nn.initializers.zeros_init(), ())
        x = x * reward_gain + reward_bias
        return x


# Dataset for reward-model normalization
class NormalizationDataset(IterableDataset):
    """A dataset for reward model normalization."""

    def __init__(self, generator, tokenizer, query_length, seed, start_text=None, end_text=None):
        self.generator = generator
        self.tokenizer = tokenizer
        self.query_length = query_length
        self.start_text = start_text
        self.end_text = end_text
        self.seed = seed
        token_to_index = tokenizer.get_vocab()
        self.start_token = token_to_index[start_text] if self.start_text else None
        self.end_token = token_to_index[end_text] if self.end_text else None

    def __iter__(self):
        for text in self.generator("train", self.seed, shuffle=True):
            tokens = self.tokenizer.encode(text)
            if self.start_token is not None:
                try:
                    first_index = tokens.index(self.start_token) + 1
                    if first_index < len(tokens):
                        tokens = tokens[first_index:]
                except:
                    continue
            tokens = tokens[: self.query_length]
            if self.end_token is not None:
                try:
                    last_index = len(tokens) - tokens[::-1].index(self.end_token)
                    tokens = tokens[:last_index]
                except:
                    continue
            output = self.tokenizer.pad(
                {"input_ids": tokens},
                padding="max_length",
                max_length=self.query_length,
                return_tensors="np",
                return_attention_mask=False,
            )
            yield output['input_ids']


def numpy_collate(batch):
    if isinstance(batch[0], np.ndarray):
        return np.stack(batch)
    elif isinstance(batch[0], (tuple,list)):
        transposed = zip(*batch)
        return [numpy_collate(samples) for samples in transposed]
    else:
        return np.array(batch)


def right_padding_to_left_padding(tokens, pad_id):
    """Convert from right padding to left padding."""
    assert tokens.ndim == 2
    return np.array([[pad_id] * (row == pad_id).sum() + [x for x in row if x != pad_id] for row in tokens])


def ceil_div(a, b):
    return (a - 1) // b + 1


def exact_div(a, b):
    q = a // b
    if a != q * b:
        raise ValueError(f"Inexact division: {a} / {b} = {a / b}")
    return q


def generate(queries, lm_backbone, args, generation_config):
    """generate in a way that does not affect padding tokens"""
    context_length = queries.shape[1]
    attention_mask = queries != args.pad_token_id
    input_ids = jnp.where(attention_mask, queries, 0)  # set padding tokens to 0
    output = lm_backbone.generate(
        input_ids=input_ids,
        attention_mask=attention_mask.astype("int32"),
        # need to convert to int for now, due to the bug https://github.com/huggingface/transformers/issues/25634
        # position_ids=attention_mask.cumsum(1) - attention_mask.long(), # generation collapsed if this was turned on. TODO: why does generation collapse with this?
        generation_config=generation_config,
        return_dict_in_generate=True,
    )
    # restore padding tokens
    return jnp.concatenate((queries, output.sequences[:, context_length:]), axis=1)


def single_epoch_linear_schedule(global_step, args):
    """anneal learning rate linearly to reach 0 after one epoch."""
    frac = 1.0 - global_step * args.batch_size / args.labels.num_train
    return args.lr * frac


def create_initial_reward_state_and_models(init_key, args):
    """reate reward model and initial reward state."""

    lm_backbone = FlaxAutoModelForCausalLM.from_pretrained(args.base_model)
    scalar_head = RewardHead(head_input_size=lm_backbone.config.hidden_size)

    def get_reward(
        params: RewardModelParams,
        query_responses_ids: jnp.ndarray,
    ):
        """Get reward for each queiry--response pair."""
        assert query_responses_ids.ndim == 2
        # query_responses_ids: [batch_size, length]

        # mask out padding tokens
        attention_mask = query_responses_ids != args.pad_token_id
        query_responses_ids = jnp.where(attention_mask, query_responses_ids, 0)

        # assign position ids
        position_ids = attention_mask.cumsum(1) - attention_mask

        reward_latents = lm_backbone.module.apply(
            variables=params.lm_backbone_params,
            input_ids=query_responses_ids,
            attention_mask=attention_mask,
            position_ids=position_ids,
            output_hidden_states=True,
        ).hidden_states[-1]
        # shape: [batch_size, length, hidden_size]

        last_reward_latents = reward_latents[:, -1, :]
        # shape: [batch_size, hidden_size]

        reward = scalar_head.apply(variables=params.head_params, x=last_reward_latents)
        # shape: [batch_size, 1]
        return reward

    if args.use_tensorflow_adam:
        adam = adam_tf_style
    else:
        adam = optax.adam

    optimizer = optax.MultiSteps(
        optax.inject_hyperparams(adam)(
            learning_rate=functools.partial(single_epoch_linear_schedule, args=args),
        ),
        every_k_schedule=args.gradient_accumulation_steps,
    )

    state = TrainState.create(
        apply_fn=get_reward,
        params=RewardModelParams(
            lm_backbone_params=flax.core.FrozenDict({"params": lm_backbone.params}),
            head_params=flax.core.FrozenDict(
                scalar_head.init(
                    init_key,
                    jnp.ones(lm_backbone.config.hidden_size)[None, None, :],
                )
            ),
        ),
        tx=optimizer,
    )
    return state


def set_reward_state_head_params(reward_state: TrainState, gain: float = 1.0, bias: float = 0.0):
    """Set gain and bias of the reward head.
    Args:
      reward_state: Reward state.
      gain: Gain of the reward head.
      bias: Bias of the reward head.

    Example:
      reward_state = set_reward_state_head_params(
          reward_state, gain=0.1, bias=0.2)
      print(reward_state.params.head_params['params'])
    """
    flat_head_params = traverse_util.flatten_dict(reward_state.params.head_params, sep="/")

    flat_head_params["params/reward_gain"] = flat_head_params["params/reward_gain"].at[:].set(gain)
    flat_head_params["params/reward_bias"] = flat_head_params["params/reward_bias"].at[:].set(bias)

    unflat_head_params = freeze(traverse_util.unflatten_dict(flat_head_params, sep="/"))

    reward_state = reward_state.replace(
        params=RewardModelParams(
            lm_backbone_params=reward_state.params.lm_backbone_params,
            head_params=unflat_head_params,
        )
    )
    return reward_state


def normalize(
    args,
    lm_backbone,
    reward_state,
    iter_dataloader,
    generation_config,
):
    # reset reward scales
    reward_state = set_reward_state_head_params(reward_state, gain=1.0, bias=0.0)

    p_generate = jax.pmap(
        functools.partial(
            generate,
            lm_backbone=lm_backbone,
            args=args,
            generation_config=generation_config,
        ),
    )
    p_apply_fn = jax.pmap(reward_state.apply_fn)

    # number of minibatches for computing the normalization statistics
    n_batches = ceil_div(args.local_normalize_samples, args.local_rollout_batch_size)

    def get_normalization_stats(reward_state):
        """compute mean and std of rewards"""

        sample_queries_responses = []
        for _ in range(n_batches):
            queries = next(iter_dataloader)
            queries = right_padding_to_left_padding(queries, args.pad_token_id)
            queries = common_utils.shard(queries)
            query_responses = p_generate(queries)
            sample_queries_responses.append(query_responses)

        # compute reward statistics
        rewards = []
        for query_responses in sample_queries_responses:
            rewards.append(
                p_apply_fn(
                    reward_state.params,
                    query_responses,
                )
            )

        rewards = np.concatenate(rewards)
        mean, std = rewards.mean(), rewards.std()
        print(f"mean: {mean}, std: {std}")
        return mean, std

    # reward normalization
    mean, std = get_normalization_stats(reward_state)
    target_mean, target_std = 0.0, 1.0
    gain = target_std / std
    bias = target_mean - gain * mean
    print(f"gain: {gain}, bias: {bias}")
    reward_state = set_reward_state_head_params(reward_state, gain=gain, bias=bias)

    # validate normalization
    _, _ = get_normalization_stats(reward_state)
    return reward_state


def prepare_left_padded_query_responses_with_labels(dataset, args):
    """Prepare left padded, concatenated queries and responses, and add labels.
    Args:
      dataset: a dictionary that contains 'query', 'best', and 'sample{i}',
        where i is from 0 to args.labels.num_labels-1.
      args: a dataclass that contains 'labels.num_labels' and 'pad_token_id'.

    Returns:
      queries_responses: array of concatenated queries and responses, with shape
        [num_queires, num_responses_per_query, max_query_len + max_response_len]
      labels:
        array of the best response idx for each label, with shape
        [num_queires, 1]
    """

    labels = np.array(dataset["best"])
    # [num_queires,]

    queries = np.stack(dataset["query"])
    # [num_queires, max_query_length]

    queries = np.repeat(queries, args.labels.num_labels, axis=0)
    queries = rearrange(queries, "(q r) l -> q r l", r=args.labels.num_labels)
    # [num_queires, num_queires, max_query_length]

    responses = np.array([np.stack(dataset[f"sample{i}"]) for i in range(args.labels.num_labels)])
    # [num_response_per_query, num_queires, max_response_len]

    responses = rearrange(responses, "r q l -> q r l")
    # [num_queires, num_responses_per_query, max_response_len]

    queries_responses = np.concatenate([queries, responses], axis=-1)
    # [num_queires, num_responses_per_query, max_query_length + max_response_len]

    queries_responses[queries_responses == OPENAI_PAD_TOKEN_ID] = args.pad_token_id

    queries_responses = right_padding_to_left_padding(
        rearrange(queries_responses, "q r l -> (q r) l"),
        pad_id=args.pad_token_id,
    )

    queries_responses = rearrange(queries_responses, "(q r) l -> q r l", r=args.labels.num_labels)
    # [num_queires, num_responses_per_query, max_query_len + max_response_len]
    return queries_responses, labels


def get_dataloader_iter(rng, dataset_tokens, dataset_labels, args):
    """Get iteration of dataloader."""
    assert dataset_tokens.shape[0] == dataset_labels.shape[0]
    num_samples = dataset_tokens.shape[0]

    steps_per_epoch = num_samples // args.batch_size
    perms = jax.random.permutation(rng, num_samples)
    # Skip incomplete batch:
    perms = perms[: steps_per_epoch * args.batch_size]
    perms = perms.reshape((steps_per_epoch, args.batch_size))

    for perm in perms:
        batch = (dataset_tokens[perm], dataset_labels[perm])
        yield batch


def train_step(state, batch, args):
    """Train reward model for one step."""
    query_responses, labels = batch
    query_responses_ids = rearrange(query_responses, "q r l -> (q r) l")
    # shape: [num_queries * num_responses_per_query, length]

    def loss_function(params):
        logits = state.apply_fn(params, query_responses_ids)
        logits_reshaped = rearrange(logits, "(q r) 1 -> q r", r=args.labels.num_labels)

        loss = optax.softmax_cross_entropy_with_integer_labels(logits_reshaped, labels).mean()

        accuracy = (logits_reshaped.argmax(axis=1) == labels).astype("float32").mean()
        return loss, accuracy

    loss_grad_fn = jax.value_and_grad(loss_function, has_aux=True)
    (loss, accuracy), grads = loss_grad_fn(state.params)
    grads = jax.lax.pmean(grads, "batch")
    state = state.apply_gradients(grads=grads)
    loss = jax.lax.pmean(loss, axis_name="batch")
    accuracy = jax.lax.pmean(accuracy, axis_name="batch")
    return state, {"loss": loss, "accuracy": accuracy}


def val_step(state, batch, args):
    """Eval reward model for one step."""
    query_responses, labels = batch
    query_responses_ids = rearrange(query_responses, "q r l -> (q r) l")
    # query_responses_ids: [num_queries * num_responses_per_query, length]

    def loss_function(params):
        logits = state.apply_fn(state.params, query_responses_ids)

        logits_reshaped = rearrange(logits, "(q r) 1 -> q r", r=args.labels.num_labels)

        loss = optax.softmax_cross_entropy_with_integer_labels(logits_reshaped, labels).mean()

        accuracy = (logits_reshaped.argmax(axis=1) == labels).astype("float32").mean()
        return loss, accuracy

    loss, accuracy = loss_function(state.params)
    loss = jax.lax.pmean(loss, axis_name="batch")
    accuracy = jax.lax.pmean(accuracy, axis_name="batch")
    return {"loss": loss, "accuracy": accuracy}


def train(args: Args):
    if args.distributed:
        jax.distributed.initialize(
            local_device_ids=range(len(args.learner_device_ids)),
        )

    args.world_size = jax.process_count()
    local_devices = jax.local_devices()
    global_devices = jax.devices()
    learner_devices = [local_devices[d_id] for d_id in args.learner_device_ids]
    global_learner_decices = [
        global_devices[d_id + process_index * len(local_devices)]
        for process_index in range(args.world_size)
        for d_id in args.learner_device_ids
    ]
    pprint({"global_learner_decices": global_learner_decices})
    args.global_learner_decices = [str(item) for item in global_learner_decices]
    args.learner_devices = [str(item) for item in learner_devices]
    args.batch_size = int(args.local_batch_size * len(local_devices) * args.world_size)
    args.rollout_batch_size = int(args.local_rollout_batch_size * len(local_devices) * args.world_size)
    args.normalize_samples = int(args.local_normalize_samples * len(local_devices) * args.world_size)

    args.local_rank = jax.process_index()

    run_name = f"{args.exp_name}__{args.seed}__{int(time.time())}"
    writer = SimpleNamespace()  # dummy writer
    writer.add_scalar = lambda x, y, z: None
    if args.local_rank == 0:
        if args.track:
            import wandb

            wandb.init(
                project=args.wandb_project_name,
                entity=args.wandb_entity,
                sync_tensorboard=True,
                config=asdict(args),
                name=run_name,
                save_code=True,
            )
            wandb.run.log_code(".")
        writer = SummaryWriter(f"runs/{run_name}")
        writer.add_text(
            "hyperparameters",
            "|param|value|\n|-|-|\n%s" % ("\n".join([f"|{key}|{value}|" for key, value in vars(args).items()])),
        )
        pprint(args)
    local_seed = args.seed + args.local_rank * 100003  # Prime
    tokenizer = AutoTokenizer.from_pretrained(
        args.base_model,
        padding_side="right",
    )
    # we use the padding token manually but do not resize the token embedding of the model
    tokenizer.add_special_tokens({"pad_token": "[PAD]"})
    args.pad_token_id = tokenizer.pad_token_id
    untrained_model = FlaxAutoModelForCausalLM.from_pretrained(args.base_model)
    key = jax.random.PRNGKey(args.seed)
    key, init_key = jax.random.split(key, 2)
    reward_state = create_initial_reward_state_and_models(init_key, args)

    p_train_step = jax.pmap(
        functools.partial(
            train_step,
            args=args,
        ),
        axis_name="batch",
        donate_argnums=(0,),
    )
    p_val_step = jax.pmap(
        functools.partial(
            val_step,
            args=args,
        ),
        axis_name="batch",
    )

    normalization_dataset = NormalizationDataset(
        DATASET[args.task.query_dataset],
        tokenizer,
        args.task.query_length,
        seed=local_seed,
        start_text=args.task.start_text,
        end_text=args.task.end_text,
    )
    normalization_dataloader = DataLoader(
        normalization_dataset,
        batch_size=args.local_rollout_batch_size * len(local_devices),
<<<<<<< HEAD
=======
        collate_fn=numpy_collate
>>>>>>> f0c50f3d
    )
    iter_normalization_dataloader = iter(normalization_dataloader)

    generation_config = GenerationConfig(
        max_new_tokens=args.task.response_length,
        min_new_tokens=args.task.response_length,
        temperature=args.task.temperature,
        top_k=0.0,
        top_p=1.0,
        do_sample=True,
        pad_token_id=args.pad_token_id,
    )

    reward_state = jax_utils.replicate(reward_state)

    if args.normalize_before:
        print("===Normalize reward model *before* training===")

        print(
            "before normalization. "
            + f"Gain: {reward_state.params.head_params['params']['reward_gain']}"
            + f" Bias: {reward_state.params.head_params['params']['reward_bias']}"
        )

        reward_state = normalize(
            args,
            untrained_model,
            reward_state,
            iter_normalization_dataloader,
            generation_config,
        )

        print(
            "after normalization. "
            + f"Gain: {reward_state.params.head_params['params']['reward_gain']}"
            + f" Bias: {reward_state.params.head_params['params']['reward_bias']}"
        )

    # `labeled_dataset` has keys
    # `['sample0', 'query', 'best', 'sample3', 'sample1', 'sample2']`
    labeled_dataset = load_dataset(
        "vwxyzjn/lm-human-preferences",
        data_files=[args.label_dataset],
    )["train"]
    print("Num labels found in source:", len(labeled_dataset))
    print("training on", args.labels.num_train, "in batches of", args.local_batch_size)

    all_queries_responses, all_labels = prepare_left_padded_query_responses_with_labels(labeled_dataset, args)

    assert args.labels.num_train < all_queries_responses.shape[0]
    train_queries_responses = all_queries_responses[: args.labels.num_train]
    train_labels = all_labels[: args.labels.num_train]

    val_queries_responses = all_queries_responses[args.labels.num_train :]
    val_labels = all_labels[args.labels.num_train :]

    key, train_loader_key = jax.random.split(key, 2)

    train_iter = get_dataloader_iter(
        train_loader_key,
        dataset_tokens=train_queries_responses,
        dataset_labels=train_labels,
        args=args,
    )

    print("===training reward model===")

    for global_step, train_batch in enumerate(train_iter):
        train_batch = common_utils.shard(train_batch)
        reward_state, train_metrics = p_train_step(reward_state, train_batch)
        writer.add_scalar(
            "train/lr",
            reward_state.opt_state.inner_opt_state.hyperparams["learning_rate"][0].item(),
        )
        # gathering replicated metric data
        train_metrics = common_utils.get_metrics([train_metrics])

        for key, value in train_metrics.items():
            writer.add_scalar(f"train/{key}", value, global_step)

        if args.print_sample_output_freq > 0 and global_step % args.print_sample_output_freq == 0:
            val_iter = get_dataloader_iter(
                jax.random.PRNGKey(0),
                dataset_tokens=val_queries_responses,
                dataset_labels=val_labels,
                args=args,
            )

            val_metrics_list = []
            for val_batch in val_iter:
                val_batch = common_utils.shard(val_batch)
                val_metrics = p_val_step(reward_state, val_batch)
                val_metrics_list.append(val_metrics)

            val_metrics = common_utils.get_metrics(val_metrics_list)
            for key, value in val_metrics.items():
                val_metrics[key] = value.mean()
                writer.add_scalar(f"test/{key}", val_metrics[key], global_step)

            print(f"gloabl_step: {global_step} | " + f"test/accuracy {val_metrics['accuracy']}")

    if args.normalize_after:
        print("===Normalize reward model *after* training===")
        print(
            "before normalization. "
            + f"Gain: {reward_state.params.head_params['params']['reward_gain']}"
            + f" Bias: {reward_state.params.head_params['params']['reward_bias']}"
        )

        reward_state = normalize(
            args,
            untrained_model,
            reward_state,
            iter_normalization_dataloader,
            generation_config,
        )
        print(
            "after normalization. "
            + f"Gain: {reward_state.params.head_params['params']['reward_gain']}"
            + f" Bias: {reward_state.params.head_params['params']['reward_bias']}"
        )

    reward_state = jax_utils.unreplicate(reward_state)

    # save model
    if args.save_path and args.local_rank == 0:
        ckpt = {"reward_model": reward_state, "args": vars(args)}
        orbax_checkpointer = orbax.checkpoint.PyTreeCheckpointer()
        save_args = orbax_utils.save_args_from_target(ckpt)
        orbax_checkpointer.save(args.save_path, ckpt, save_args=save_args, force=True)

    if args.local_rank == 0 and args.track:
        wandb.finish()


if __name__ == "__main__":
    args = tyro.cli(Args)
    train(args)<|MERGE_RESOLUTION|>--- conflicted
+++ resolved
@@ -662,10 +662,7 @@
     normalization_dataloader = DataLoader(
         normalization_dataset,
         batch_size=args.local_rollout_batch_size * len(local_devices),
-<<<<<<< HEAD
-=======
         collate_fn=numpy_collate
->>>>>>> f0c50f3d
     )
     iter_normalization_dataloader = iter(normalization_dataloader)
 
